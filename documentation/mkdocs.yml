--- conflicted
+++ resolved
@@ -212,13 +212,8 @@
           - Task 1 - Data Source & Order Book Tracker: developers/connectors/task1.md
           - Task 2 - User Stream Tracker : developers/connectors/task2.md
           - Task 3 - Market Connector: developers/connectors/task3.md
-<<<<<<< HEAD
-          - Task 4 - Hummingbot Client: developers/connectors/task4.md
-          - Debugging & Testing: developers/connectors/debug&test.md
-=======
           - Task 4 - Required Connector Configuration: developers/connectors/task4.md
           - Debug and Test: developers/connectors/debug&test.md
->>>>>>> 99d26282
         - Miscellaneous: developers/connectors/miscellaneous.md
       - Tutorial (WIP):
         - Intro: developers/tutorial/index.md
