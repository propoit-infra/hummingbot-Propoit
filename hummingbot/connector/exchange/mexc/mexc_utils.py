--- conflicted
+++ resolved
@@ -40,12 +40,9 @@
         )
     )
 
-<<<<<<< HEAD
-=======
     class Config:
         title = "mexc"
 
->>>>>>> 4991a300
 
 KEYS = MexcConfigMap.construct()
 
