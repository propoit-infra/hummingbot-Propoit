import asyncio
import logging
import time
from collections import defaultdict
<<<<<<< HEAD
=======
from decimal import Decimal
>>>>>>> 93859438
from typing import Any, Dict, List, Mapping, Optional

from bidict import bidict

<<<<<<< HEAD
from hummingbot.connector.exchange.coinflex import (
    coinflex_constants as CONSTANTS,
    coinflex_utils,
    coinflex_web_utils as web_utils,
)
=======
import hummingbot.connector.exchange.coinflex.coinflex_constants as CONSTANTS
from hummingbot.connector.exchange.coinflex import coinflex_utils, coinflex_web_utils as web_utils
>>>>>>> 93859438
from hummingbot.connector.exchange.coinflex.coinflex_order_book import CoinflexOrderBook
from hummingbot.core.api_throttler.async_throttler import AsyncThrottler
from hummingbot.core.data_type.order_book import OrderBook
from hummingbot.core.data_type.order_book_message import OrderBookMessage
from hummingbot.core.data_type.order_book_tracker_data_source import OrderBookTrackerDataSource
<<<<<<< HEAD
from hummingbot.core.utils.async_utils import safe_gather
from hummingbot.core.web_assistant.connections.data_types import RESTMethod, WSJSONRequest
=======
from hummingbot.core.utils import async_ttl_cache
from hummingbot.core.web_assistant.connections.data_types import RESTMethod, WSRequest
>>>>>>> 93859438
from hummingbot.core.web_assistant.web_assistants_factory import WebAssistantsFactory
from hummingbot.core.web_assistant.ws_assistant import WSAssistant
from hummingbot.logger import HummingbotLogger


class CoinflexAPIOrderBookDataSource(OrderBookTrackerDataSource):

    HEARTBEAT_TIME_INTERVAL = 30.0
    TRADE_STREAM_ID = 1
    DIFF_STREAM_ID = 2
    ONE_HOUR = 60 * 60

    _logger: Optional[HummingbotLogger] = None
    _trading_pair_symbol_map: Dict[str, Mapping[str, str]] = {}
    _mapping_initialization_lock = asyncio.Lock()

    def __init__(self,
                 trading_pairs: List[str],
                 domain: str = CONSTANTS.DEFAULT_DOMAIN,
                 api_factory: Optional[WebAssistantsFactory] = None,
                 throttler: Optional[AsyncThrottler] = None):
        super().__init__(trading_pairs)
        self._domain = domain
        self._throttler = throttler
<<<<<<< HEAD
        self._api_factory = api_factory or web_utils.build_api_factory(throttler=self._throttler)
        self._order_book_create_function = lambda: OrderBook()
=======
        self._api_factory = api_factory or web_utils.build_api_factory()
>>>>>>> 93859438
        self._message_queue: Dict[str, asyncio.Queue] = defaultdict(asyncio.Queue)

    @classmethod
    def logger(cls) -> HummingbotLogger:
        if cls._logger is None:
            cls._logger = logging.getLogger(__name__)
        return cls._logger

    @classmethod
    async def get_last_traded_prices(cls,
                                     trading_pairs: List[str],
                                     domain: str = CONSTANTS.DEFAULT_DOMAIN,
                                     api_factory: Optional[WebAssistantsFactory] = None,
                                     throttler: Optional[AsyncThrottler] = None) -> Dict[str, float]:
        """
        Return a dictionary the trading_pair as key and the current price as value for each trading pair passed as
        parameter
        :param trading_pairs: list of trading pairs to get the prices for
        :param domain: which CoinFLEX domain we are connecting to (the default value is 'com')
        :param api_factory: the instance of the web assistant factory to be used when doing requests to the server.
        If no instance is provided then a new one will be created.
        :param throttler: the instance of the throttler to use to limit request to the server. If it is not specified
        the function will create a new one.
        :return: Dictionary of associations between token pair and its latest price
        """
        resp = await web_utils.api_request(
            path=CONSTANTS.TICKER_PRICE_CHANGE_PATH_URL,
            api_factory=api_factory,
            throttler=throttler,
            domain=domain,
            method=RESTMethod.GET,
        )

        results = {}

        for t_pair in trading_pairs:
            symbol = await cls.trading_pair_associated_to_exchange_symbol(
                symbol=t_pair,
                domain=domain,
                throttler=throttler)
            matched_ticker = [t for t in resp if t.get("marketCode") == symbol]
            if not (len(matched_ticker) and "last" in matched_ticker[0]):
                raise IOError(f"Error fetching last traded prices for {t_pair}. "
                              f"Response: {resp}.")
            results[t_pair] = float(matched_ticker[0]["last"])

        return results

    @classmethod
<<<<<<< HEAD
=======
    @async_ttl_cache(ttl=2, maxsize=1)
    async def get_all_mid_prices(cls, domain=CONSTANTS.DEFAULT_DOMAIN) -> Dict[str, Decimal]:
        """
        Returns the mid price of all trading pairs, obtaining the information from the exchange. This functionality is
        required by the market price strategy.
        :param domain: Domain to use for the connection with the exchange
        :return: Dictionary with the trading pair as key, and the mid price as value
        """

        response = await web_utils.api_request(
            path=CONSTANTS.TICKER_PRICE_CHANGE_PATH_URL,
            domain=domain,
            method=RESTMethod.GET,
            logger=cls.logger(),
        )

        ret_val = {}
        for record in response:
            try:
                pair = await CoinflexAPIOrderBookDataSource.trading_pair_associated_to_exchange_symbol(
                    symbol=record["marketCode"],
                    domain=domain)
                ret_val[pair] = Decimal(record.get("last", "0"))
            except KeyError:
                # Ignore results for pairs that are not tracked
                continue
        return ret_val

    @classmethod
>>>>>>> 93859438
    def trading_pair_symbol_map_ready(cls, domain: str = CONSTANTS.DEFAULT_DOMAIN):
        """
        Checks if the mapping from exchange symbols to client trading pairs has been initialized
        :param domain: Domain to use for the connection with the exchange
        :return: True if the mapping has been initialized, False otherwise
        """
        return domain in cls._trading_pair_symbol_map and len(cls._trading_pair_symbol_map[domain]) > 0

    @classmethod
    async def trading_pair_symbol_map(
            cls,
            domain: str = CONSTANTS.DEFAULT_DOMAIN,
            api_factory: Optional[WebAssistantsFactory] = None,
            throttler: Optional[AsyncThrottler] = None
    ):
        """
        Returns the internal map used to translate trading pairs from and to the exchange notation.
        In general this should not be used. Instead call the methods `exchange_symbol_associated_to_pair` and
        `trading_pair_associated_to_exchange_symbol`
        :param domain: Domain to use for the connection with the exchange
        :param api_factory: the web assistant factory to use in case the symbols information has to be requested
        :param throttler: the throttler instance to use in case the symbols information has to be requested
        :return: bidirectional mapping between trading pair exchange notation and client notation
        """
        if not cls.trading_pair_symbol_map_ready(domain=domain):
            async with cls._mapping_initialization_lock:
                # Check condition again (could have been initialized while waiting for the lock to be released)
                if not cls.trading_pair_symbol_map_ready(domain=domain):
                    await cls._init_trading_pair_symbols(
                        domain=domain,
                        api_factory=api_factory,
                        throttler=throttler)

        return cls._trading_pair_symbol_map[domain]

    @staticmethod
    async def exchange_symbol_associated_to_pair(
            trading_pair: str,
            domain=CONSTANTS.DEFAULT_DOMAIN,
            api_factory: Optional[WebAssistantsFactory] = None,
            throttler: Optional[AsyncThrottler] = None,
    ) -> str:
        """
        Used to translate a trading pair from the client notation to the exchange notation
        :param trading_pair: trading pair in client notation
        :param domain: Domain to use for the connection with the exchange
        :param api_factory: the web assistant factory to use in case the symbols information has to be requested
        :param throttler: the throttler instance to use in case the symbols information has to be requested
        :return: trading pair in exchange notation
        """
        symbol_map = await CoinflexAPIOrderBookDataSource.trading_pair_symbol_map(
            domain=domain,
            api_factory=api_factory,
            throttler=throttler)
        return symbol_map.inverse[trading_pair]

    @staticmethod
    async def trading_pair_associated_to_exchange_symbol(
            symbol: str,
            domain=CONSTANTS.DEFAULT_DOMAIN,
            api_factory: Optional[WebAssistantsFactory] = None,
            throttler: Optional[AsyncThrottler] = None) -> str:
        """
        Used to translate a trading pair from the exchange notation to the client notation
        :param symbol: trading pair in exchange notation
        :param domain: Domain to use for the connection with the exchange
        :param api_factory: the web assistant factory to use in case the symbols information has to be requested
        :param throttler: the throttler instance to use in case the symbols information has to be requested
        :return: trading pair in client notation
        """
        symbol_map = await CoinflexAPIOrderBookDataSource.trading_pair_symbol_map(
            domain=domain,
            api_factory=api_factory,
            throttler=throttler)
        return symbol_map[symbol]

    @staticmethod
    async def fetch_trading_pairs(
            domain: str = CONSTANTS.DEFAULT_DOMAIN,
            throttler: Optional[AsyncThrottler] = None,
            api_factory: Optional[WebAssistantsFactory] = None) -> List[str]:
        """
        Returns a list of all known trading pairs enabled to operate with
        :param domain: Domain to use for the connection with the exchange
        :return: list of trading pairs in client notation
        """
        mapping = await CoinflexAPIOrderBookDataSource.trading_pair_symbol_map(
            domain=domain,
            throttler=throttler,
            api_factory=api_factory,
        )
        return list(mapping.values())

    async def get_new_order_book(self, trading_pair: str) -> OrderBook:
        """
        Creates a local instance of the exchange order book for a particular trading pair
        :param trading_pair: the trading pair for which the order book has to be retrieved
        :return: a local copy of the current order book in the exchange
        """
        snapshot: Dict[str, Any] = await self.get_snapshot(trading_pair, 1000)
        snapshot_timestamp: float = time.time()
        snapshot_msg: OrderBookMessage = CoinflexOrderBook.snapshot_message_from_exchange(
            snapshot,
            snapshot_timestamp,
            metadata={"trading_pair": trading_pair}
        )
        order_book = self.order_book_create_function()
        order_book.apply_snapshot(snapshot_msg.bids, snapshot_msg.asks, snapshot_msg.update_id)
        return order_book

    async def listen_for_trades(self, ev_loop: asyncio.AbstractEventLoop, output: asyncio.Queue):
        """
        Reads the trade events queue. For each event creates a trade message instance and adds it to the output queue
        :param ev_loop: the event loop the method will run in
        :param output: a queue to add the created trade messages
        """
        message_queue = self._message_queue[CONSTANTS.TRADE_EVENT_TYPE]
        while True:
            try:
                message_data = await message_queue.get()

                if "success" in message_data:
                    continue

                trades_data = message_data.get("data", [])

                for json_msg in trades_data:
                    trading_pair = await CoinflexAPIOrderBookDataSource.trading_pair_associated_to_exchange_symbol(
                        symbol=json_msg["marketCode"],
                        domain=self._domain,
                        api_factory=self._api_factory,
                        throttler=self._throttler)
                    trade_msg: OrderBookMessage = CoinflexOrderBook.trade_message_from_exchange(
                        json_msg, {"trading_pair": trading_pair})
                    output.put_nowait(trade_msg)

            except asyncio.CancelledError:
                raise
            except Exception:
                self.logger().exception("Unexpected error when processing public trade updates from exchange")

    async def listen_for_order_book_diffs(self, ev_loop: asyncio.AbstractEventLoop, output: asyncio.Queue):
        """
        Reads the order diffs events queue. For each event creates a diff message instance and adds it to the
        output queue
        :param ev_loop: the event loop the method will run in
        :param output: a queue to add the created diff messages
        """
        message_queue = self._message_queue[CONSTANTS.DIFF_EVENT_TYPE]
        while True:
            try:
                json_msg = await message_queue.get()
                if "success" in json_msg:
                    continue
                trading_pair = await CoinflexAPIOrderBookDataSource.trading_pair_associated_to_exchange_symbol(
                    symbol=json_msg["data"][0]["instrumentId"],
                    domain=self._domain,
                    api_factory=self._api_factory,
                    throttler=self._throttler)
                order_book_message: OrderBookMessage = CoinflexOrderBook.diff_message_from_exchange(
                    json_msg, time.time(), {"trading_pair": trading_pair})
                output.put_nowait(order_book_message)
            except asyncio.CancelledError:
                raise
            except Exception:
                self.logger().exception("Unexpected error when processing public order book updates from exchange")

    async def listen_for_order_book_snapshots(self, ev_loop: asyncio.AbstractEventLoop, output: asyncio.Queue):
        """
        This method runs continuously and request the full order book content from the exchange every hour.
        The method uses the REST API from the exchange because it does not provide an endpoint to get the full order
        book through websocket. With the information creates a snapshot messages that is added to the output queue
        :param ev_loop: the event loop the method will run in
        :param output: a queue to add the created snapshot messages
        """
        while True:
            try:
                for trading_pair in self._trading_pairs:
                    try:
                        snapshot: Dict[str, Any] = await self.get_snapshot(trading_pair=trading_pair)
                        snapshot_timestamp: float = time.time()
                        snapshot_msg: OrderBookMessage = CoinflexOrderBook.snapshot_message_from_exchange(
                            snapshot,
                            snapshot_timestamp,
                            metadata={"trading_pair": trading_pair}
                        )
                        output.put_nowait(snapshot_msg)
                        self.logger().debug(f"Saved order book snapshot for {trading_pair}")
                    except asyncio.CancelledError:
                        raise
                    except Exception:
                        self.logger().error(f"Unexpected error fetching order book snapshot for {trading_pair}.",
                                            exc_info=True)
                        await self._sleep(5.0)
                await self._sleep(self.ONE_HOUR)
            except asyncio.CancelledError:
                raise
            except Exception:
                self.logger().error("Unexpected error.", exc_info=True)
                await self._sleep(5.0)

    async def listen_for_subscriptions(self):
        """
        Connects to the trade events and order diffs websocket endpoints and listens to the messages sent by the
        exchange. Each message is stored in its own queue.
        """
        ws = None
        while True:
            try:
                ws: WSAssistant = await self._api_factory.get_ws_assistant()
                await ws.connect(ws_url=web_utils.websocket_url(domain=self._domain),
                                 ping_timeout=CONSTANTS.WS_HEARTBEAT_TIME_INTERVAL)
                await self._subscribe_channels(ws)

                async for ws_response in ws.iter_messages():
                    data = ws_response.data
                    if "success" in data:
                        continue
                    event_type = data.get("table")
                    if event_type in [CONSTANTS.DIFF_EVENT_TYPE, CONSTANTS.TRADE_EVENT_TYPE]:
                        self._message_queue[event_type].put_nowait(data)

            except asyncio.CancelledError:
                raise
            except Exception:
                self.logger().error(
                    "Unexpected error occurred when listening to order book streams. Retrying in 5 seconds...",
                    exc_info=True,
                )
                await self._sleep(5.0)
            finally:
                ws and await ws.disconnect()

    async def get_snapshot(
            self,
            trading_pair: str,
            limit: int = 1000,
    ) -> Dict[str, Any]:
        """
        Retrieves a copy of the full order book from the exchange, for a particular trading pair.

        :param trading_pair: the trading pair for which the order book will be retrieved
        :param limit: the depth of the order book to retrieve

        :return: the response from the exchange (JSON dictionary)
        """
        exchange_trading_pair = await self.exchange_symbol_associated_to_pair(
            trading_pair=trading_pair,
            domain=self._domain,
            api_factory=self._api_factory,
            throttler=self._throttler)

        response = await web_utils.api_request(
            path=CONSTANTS.SNAPSHOT_PATH_URL.format(exchange_trading_pair, limit),
            api_factory=self._api_factory,
            throttler=self._throttler,
            domain=self._domain,
            method=RESTMethod.GET,
            limit_id=CONSTANTS.SNAPSHOT_PATH_URL,
        )

        if not ("data" in response and
                "event" in response and
                len(response.get("data", [{}])[0].get("asks", []))):
            raise IOError(f"Error fetching market snapshot for {trading_pair}. "
                          f"Response: {response}.")
        return response["data"][0]

    async def _subscribe_channels(self, ws: WSAssistant):
        """
        Subscribes to the trade events and diff orders events through the provided websocket connection.
        :param ws: the websocket assistant used to connect to the exchange
        """
        try:
            trade_params = []
            depth_params = []
            for trading_pair in self._trading_pairs:
                symbol = await self.exchange_symbol_associated_to_pair(
                    trading_pair=trading_pair,
                    domain=self._domain,
                    api_factory=self._api_factory,
                    throttler=self._throttler)
                trade_params.append(f"trade:{symbol}")
                depth_params.append(f"depth:{symbol}")

            payload: Dict[str, str] = {
                "op": "subscribe",
                "args": trade_params + depth_params,
            }
            subscribe_request: WSJSONRequest = WSJSONRequest(payload=payload)

            await ws.send(subscribe_request)

            self.logger().info("Subscribed to public order book and trade channels...")
        except asyncio.CancelledError:
            raise
        except Exception:
            self.logger().error(
                "Unexpected error occurred subscribing to order book trading and delta streams...",
                exc_info=True
            )
            raise

    @classmethod
    async def _init_trading_pair_symbols(
            cls,
            domain: str = CONSTANTS.DEFAULT_DOMAIN,
            api_factory: Optional[WebAssistantsFactory] = None,
            throttler: Optional[AsyncThrottler] = None):
        """
        Initialize mapping of trade symbols in exchange notation to trade symbols in client notation
        """
        mapping = bidict()

        try:
            data = await web_utils.api_request(
                path=CONSTANTS.EXCHANGE_INFO_PATH_URL,
                api_factory=api_factory,
                throttler=throttler,
                domain=domain,
                method=RESTMethod.GET,
            )

            for symbol_data in filter(coinflex_utils.is_exchange_information_valid, data["data"]):
                mapping[symbol_data["marketCode"]] = f"{symbol_data['contractValCurrency']}-{symbol_data['marginCurrency']}"
        except Exception as ex:
            cls.logger().error(f"There was an error requesting exchange info ({str(ex)})")

        cls._trading_pair_symbol_map[domain] = mapping<|MERGE_RESOLUTION|>--- conflicted
+++ resolved
@@ -2,36 +2,21 @@
 import logging
 import time
 from collections import defaultdict
-<<<<<<< HEAD
-=======
-from decimal import Decimal
->>>>>>> 93859438
 from typing import Any, Dict, List, Mapping, Optional
 
 from bidict import bidict
 
-<<<<<<< HEAD
 from hummingbot.connector.exchange.coinflex import (
     coinflex_constants as CONSTANTS,
     coinflex_utils,
     coinflex_web_utils as web_utils,
 )
-=======
-import hummingbot.connector.exchange.coinflex.coinflex_constants as CONSTANTS
-from hummingbot.connector.exchange.coinflex import coinflex_utils, coinflex_web_utils as web_utils
->>>>>>> 93859438
 from hummingbot.connector.exchange.coinflex.coinflex_order_book import CoinflexOrderBook
 from hummingbot.core.api_throttler.async_throttler import AsyncThrottler
 from hummingbot.core.data_type.order_book import OrderBook
 from hummingbot.core.data_type.order_book_message import OrderBookMessage
 from hummingbot.core.data_type.order_book_tracker_data_source import OrderBookTrackerDataSource
-<<<<<<< HEAD
-from hummingbot.core.utils.async_utils import safe_gather
 from hummingbot.core.web_assistant.connections.data_types import RESTMethod, WSJSONRequest
-=======
-from hummingbot.core.utils import async_ttl_cache
-from hummingbot.core.web_assistant.connections.data_types import RESTMethod, WSRequest
->>>>>>> 93859438
 from hummingbot.core.web_assistant.web_assistants_factory import WebAssistantsFactory
 from hummingbot.core.web_assistant.ws_assistant import WSAssistant
 from hummingbot.logger import HummingbotLogger
@@ -56,12 +41,7 @@
         super().__init__(trading_pairs)
         self._domain = domain
         self._throttler = throttler
-<<<<<<< HEAD
         self._api_factory = api_factory or web_utils.build_api_factory(throttler=self._throttler)
-        self._order_book_create_function = lambda: OrderBook()
-=======
-        self._api_factory = api_factory or web_utils.build_api_factory()
->>>>>>> 93859438
         self._message_queue: Dict[str, asyncio.Queue] = defaultdict(asyncio.Queue)
 
     @classmethod
@@ -111,38 +91,6 @@
         return results
 
     @classmethod
-<<<<<<< HEAD
-=======
-    @async_ttl_cache(ttl=2, maxsize=1)
-    async def get_all_mid_prices(cls, domain=CONSTANTS.DEFAULT_DOMAIN) -> Dict[str, Decimal]:
-        """
-        Returns the mid price of all trading pairs, obtaining the information from the exchange. This functionality is
-        required by the market price strategy.
-        :param domain: Domain to use for the connection with the exchange
-        :return: Dictionary with the trading pair as key, and the mid price as value
-        """
-
-        response = await web_utils.api_request(
-            path=CONSTANTS.TICKER_PRICE_CHANGE_PATH_URL,
-            domain=domain,
-            method=RESTMethod.GET,
-            logger=cls.logger(),
-        )
-
-        ret_val = {}
-        for record in response:
-            try:
-                pair = await CoinflexAPIOrderBookDataSource.trading_pair_associated_to_exchange_symbol(
-                    symbol=record["marketCode"],
-                    domain=domain)
-                ret_val[pair] = Decimal(record.get("last", "0"))
-            except KeyError:
-                # Ignore results for pairs that are not tracked
-                continue
-        return ret_val
-
-    @classmethod
->>>>>>> 93859438
     def trading_pair_symbol_map_ready(cls, domain: str = CONSTANTS.DEFAULT_DOMAIN):
         """
         Checks if the mapping from exchange symbols to client trading pairs has been initialized
