--- conflicted
+++ resolved
@@ -3,12 +3,6 @@
 # The URL of the Ethereum gas station.
 gasStationURL: 'https://ethgasstation.info/api/ethgasAPI.json?api-key='
 
-<<<<<<< HEAD
-# The API key for the gas station API.
-APIKey: 'zzbbccaa9810283820'
-
-=======
->>>>>>> 5a319d78
 # Use one of the following values: safeLow, average, fast, fastest. The higher
 # the level, the more likely an operation will be included in the block chain.
 gasLevel: fast
@@ -20,4 +14,4 @@
 manualGasPrice: 100
 
 # The API key for the gas station API.
-apiKey: 'zzbbccaa9810283820'+APIKey: 'zzbbccaa9810283820'