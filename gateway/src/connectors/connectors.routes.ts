import { Router } from 'express';
import { asyncHandler } from '../services/error-handler';
import { PangolinConfig } from './pangolin/pangolin.config';
import { TraderjoeConfig } from './traderjoe/traderjoe.config';
import { UniswapConfig } from './uniswap/uniswap.config';
import { OpenoceanConfig } from './openocean/openocean.config';

export namespace ConnectorsRoutes {
  export const router = Router();

  router.get(
    '/',
    asyncHandler(async (_req, res) => {
      res.status(200).json({
        connectors: [
          {
            name: 'uniswap',
            trading_type: UniswapConfig.config.tradingTypes('v2'),
            available_networks: UniswapConfig.config.availableNetworks,
          },
          {
            name: 'pangolin',
            trading_type: PangolinConfig.config.tradingTypes,
            available_networks: PangolinConfig.config.availableNetworks,
          },
          {
            name: 'openocean',
            trading_type: OpenoceanConfig.config.tradingTypes,
            available_networks: OpenoceanConfig.config.availableNetworks,
          },
<<<<<<< HEAD
=======
          {
            name: 'traderjoe',
            trading_type: TraderjoeConfig.config.tradingTypes,
            available_networks: TraderjoeConfig.config.availableNetworks,
          },
>>>>>>> 60086406
        ],
      });
    })
  );
}<|MERGE_RESOLUTION|>--- conflicted
+++ resolved
@@ -28,14 +28,11 @@
             trading_type: OpenoceanConfig.config.tradingTypes,
             available_networks: OpenoceanConfig.config.availableNetworks,
           },
-<<<<<<< HEAD
-=======
           {
             name: 'traderjoe',
             trading_type: TraderjoeConfig.config.tradingTypes,
             available_networks: TraderjoeConfig.config.availableNetworks,
           },
->>>>>>> 60086406
         ],
       });
     })
