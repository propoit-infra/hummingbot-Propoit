--- conflicted
+++ resolved
@@ -31,20 +31,12 @@
   await overrideConfigs.updateConfigs();
 
   harmony = Harmony.getInstance('testnet');
-<<<<<<< HEAD
-  patchEVMNonceManager(harmony._nonceManager);
-=======
   patchEVMNonceManager(harmony.nonceManager);
->>>>>>> 79d61132
   await harmony.init();
 });
 
 beforeEach(() => {
-<<<<<<< HEAD
-  patchEVMNonceManager(harmony._nonceManager);
-=======
   patchEVMNonceManager(harmony.nonceManager);
->>>>>>> 79d61132
 });
 
 afterEach(() => {
@@ -52,12 +44,7 @@
 });
 
 afterAll(async () => {
-<<<<<<< HEAD
-  // await harmony.nonceManager.close();
-  // await harmony.txStorage.close();
-=======
   await harmony.close();
->>>>>>> 79d61132
   await overrideConfigs.resetConfigs();
 });
 
